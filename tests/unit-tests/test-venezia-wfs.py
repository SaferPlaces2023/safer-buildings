--- conflicted
+++ resolved
@@ -24,29 +24,23 @@
         safer-buildings --water s3://saferplaces.co/Safer-Buildings/test/venezia-wd-400mm-1h.tif --out s3://saferplaces.co/Safer-Buildings/test/venezia-wd-400mm-1h-flood-buildings-nearest_pump.geojson --provider VENEZIA-WFS/v_pc_p0106011_scuole --summary --stats --add_ops nearby_pumps --debug
         """
         
-        bbox_lotto_1 = [11.9360964, 44.9937129, 12.3501891, 45.3141472]
+        # bbox_lotto_1 = [11.9360964, 44.9937129, 12.3501891, 45.3141472]
 
         args_big = {
             "water": "s3://saferplaces.co/Venezia/WaterDepthsv2/ICON_2I_SURFACE_PRESSURE_LEVELS_tp/2025-07-28/00-00/water_depth_bacino2_forecast_acc_12h_2025-07-28_00-00_01h-12h.tif", #"s3://saferplaces.co/Safer-Buildings/test/venezia-wd-400mm-1h.tif"
-            # "building": "s3://saferplaces.co/Venezia/shapes/buildings/building_2.shp", #,
-            "building": "s3://saferplaces.co/Venezia/shapes/buildings/venezia_wfs_critical_sites_2.gpkg",
-            "wd_thresh": None,
-            "bbox": bbox_lotto_1,
+            "building": "s3://saferplaces.co/Venezia/shapes/buildings/building_2.shp", #,
+            # "building": "s3://saferplaces.co/Venezia/shapes/buildings/venezia_wfs_critical_sites_2.gpkg",
+            "wd_thresh": 0.5,
+            # "bbox": bbox_lotto_1,
             "out": "s3://saferplaces.co/Venezia/SaferBuildings/gpkg/water_depth_bacino2_forecast_acc_12h_2025-07-28_00-00_01h-12h__building_2_outformat.gpkg",  #"s3://saferplaces.co/Safer-Buildings/test/venezia-wd-400mm-1h-flood-buildings-add-ops.geojson",
             "t_srs": "EPSG:4326",
             # "provider": f'{_consts._VENEZIA_WFS_PROVIDER}', #/v_pc_p0106011_scuole',
             "provider": None, #f'{_consts._VENEZIA_WFS_CRITICAL_SITES_PROVIDER}',
             "filters": None,
             "only_flood": False,
-<<<<<<< HEAD
             "stats": False,
             "summary": False,
             # "summary_on": "subtype",    # None,
-=======
-            "stats": True,
-            "summary": True,
-            "summary_on": "subtype",    # None,
->>>>>>> ebf811f1
             "add_ops": {
                 # module_add_ops.NearbyPumps.name: {
                 #     # "wd_buffer": 2000.0,
@@ -95,7 +89,7 @@
                     "street_buffer": 3, # DOC: default value
                     "flood_area_thresh": 25,    # DOC: default value
                     "gates_buffer": 3,  # DOC: default value
-                    "max_distance": 2000,   # DOC: default value
+                    "max_distance": 3000,   # DOC: default value
                 }
             },
             "out_geojson": False,
